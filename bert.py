import math

import torch
import torch.nn as nn
import torch.nn.functional as F

from base_bert import BertPreTrainedModel
from utils import get_extended_attention_mask


class BertSelfAttention(nn.Module):
    def __init__(self, config):
        super().__init__()

        self.num_attention_heads = config.num_attention_heads
        self.attention_head_size = int(config.hidden_size / config.num_attention_heads)
        self.all_head_size = self.num_attention_heads * self.attention_head_size

        # initialize the linear transformation layers for key, value, query
        self.query = nn.Linear(config.hidden_size, self.all_head_size)
        self.key = nn.Linear(config.hidden_size, self.all_head_size)
        self.value = nn.Linear(config.hidden_size, self.all_head_size)
        # this dropout is applied to normalized attention scores following the original implementation of transformer
        # although it is a bit unusual, we empirically observe that it yields better performance
        self.dropout = nn.Dropout(config.attention_probs_dropout_prob)

    def transform(self, x, linear_layer):
        # the corresponding linear_layer of k, v, q are used to project the hidden_state (x)
        bs, seq_len = x.shape[:2]
        proj = linear_layer(x)
        # next, we need to produce multiple heads for the proj
        # this is done by spliting the hidden state to self.num_attention_heads, each of size self.attention_head_size
        proj = proj.view(bs, seq_len, self.num_attention_heads, self.attention_head_size)
        # by proper transpose, we have proj of [bs, num_attention_heads, seq_len, attention_head_size]
        proj = proj.transpose(1, 2)
        return proj

    def attention(self, key, query, value, attention_mask):
        # each attention is calculated following eq (1) of https://arxiv.org/pdf/1706.03762.pdf.
        # attention scores are calculated by multiplying queries and keys
        # and get back a score matrix S of [bs, num_attention_heads, seq_len, seq_len]
        # S[*, i, j, k] represents the (unnormalized) attention score between the j-th
        # and k-th token, given by i-th attention head before normalizing the scores,
        # use the attention mask to mask out the padding token scores
        

        # Note again: in the attention_mask non-padding tokens are marked with 0 and
        # adding tokens with a large negative number.
        
        # get scores
        S = torch.matmul(query, key.transpose(-2, -1))
        
        # normalize scores (by sqrt(dk))
        S /= torch.sqrt(torch.tensor(self.attention_head_size, dtype=torch.float32))
        S = S + attention_mask
        S = F.softmax(S, dim=-1)

        rtrn = torch.matmul(S, value)

        ### TODO
        return rtrn
        # raise NotImplementedError
        # Normalize the scores.
        # Multiply the attention scores to the value and get back V'.
        # Next, we need to concat multi-heads and recover the original shape
        # [bs, seq_len, num_attention_heads * attention_head_size = hidden_size].

    def forward(self, hidden_states, attention_mask):
        """
        hidden_states: [bs, seq_len, hidden_state]
        attention_mask: [bs, 1, 1, seq_len]
        output: [bs, seq_len, hidden_state]
        """
        # first, we have to generate the key, value, query for each token for multi-head attention w/ transform (more details 	     inside the function)
        # of *_layers are of [bs, num_attention_heads, seq_len, attention_head_size]
        key_layer = self.transform(hidden_states, self.key)
        value_layer = self.transform(hidden_states, self.value)
        query_layer = self.transform(hidden_states, self.query)
        # calculate the multi-head attention
        attn_value = self.attention(key_layer, query_layer, value_layer, attention_mask)
        return attn_value


class BertLayer(nn.Module):
    def __init__(self, config):
        super().__init__()
        # multi-head attention
        self.self_attention = BertSelfAttention(config)
        # add-norm
        self.attention_dense = nn.Linear(config.hidden_size, config.hidden_size)
        self.attention_layer_norm = nn.LayerNorm(config.hidden_size, eps=config.layer_norm_eps)
        self.attention_dropout = nn.Dropout(config.hidden_dropout_prob)
        # feed forward
        self.interm_dense = nn.Linear(config.hidden_size, config.intermediate_size)
        self.interm_af = F.gelu
        # another add-norm
        self.out_dense = nn.Linear(config.intermediate_size, config.hidden_size)
        self.out_layer_norm = nn.LayerNorm(config.hidden_size, eps=config.layer_norm_eps)
        self.out_dropout = nn.Dropout(config.hidden_dropout_prob)

    def add_norm(self, input, output, dense_layer, dropout, ln_layer):
        """
        Apply residual connection to any layer and normalize the output.
        This function is applied after the multi-head attention layer or the feed forward layer.

        input: the input of the previous layer
        output: the output of the previous layer
        dense_layer: used to transform the output
        dropout: the dropout to be applied
        ln_layer: the layer norm to be applied
        """
        
        # First, apply tranformation to output
        transformed_output = dense_layer(output)

        # Apply dropout to the transformed output (from hint)
        dropped_output = dropout(transformed_output)

        # Add the original input (residual connection)
        residual = input + dropped_output

        # Normalize the result using layer normalization -> final result
        normalized_output = ln_layer(residual)      

        return normalized_output
    
        # Hint: Remember that BERT applies dropout to the output of each sub-layer,
        # before it is added to the sub-layer input and normalized.

    def forward(self, hidden_states, attention_mask):
        """
        A single pass of the bert layer.

        hidden_states: either from the embedding layer (first bert layer) or from the previous bert layer
        as shown in the left of Figure 1 of https://arxiv.org/pdf/1706.03762.pdf.
        attention_mask: the mask for the attention layer

        each block consists of
        1. a multi-head attention layer (BertSelfAttention)
        2. a add-norm that takes the input and output of the multi-head attention layer
        3. a feed forward layer
        4. a add-norm that takes the input and output of the feed forward layer
        """
        # Self attention
        attention_out = self.self_attention(hidden_states, attention_mask)
        attention_out = attention_out.transpose(1, 2).contiguous().view(hidden_states.size(0), hidden_states.size(1), -1)
        attention_out = self.add_norm(hidden_states, attention_out,
                                         self.attention_dense,
                                         self.attention_dropout,
                                         self.attention_layer_norm) 

        #Feed forward
        interm_out = self.interm_dense(attention_out)
        interm_out = self.interm_af(interm_out)

        #add norm for the output
        layer_out = self.add_norm(attention_out, interm_out,
                                  self.out_dense,
                                  self.out_dropout,
                                  self.out_layer_norm)

        return layer_out
        raise NotImplementedError


class BertModel(BertPreTrainedModel):
    """
    the bert model returns the final embeddings for each token in a sentence
    it consists
    1. embedding (used in self.embed)
    2. a stack of n bert layers (used in self.encode)
    3. a linear transformation layer for [CLS] token (used in self.forward, as given)
    """
    def __init__(self, config):
        super().__init__(config)
        self.config = config

        # embedding
        self.word_embedding = nn.Embedding(
            config.vocab_size, config.hidden_size, padding_idx=config.pad_token_id
        )
        self.pos_embedding = nn.Embedding(config.max_position_embeddings, config.hidden_size)
        self.tk_type_embedding = nn.Embedding(config.type_vocab_size, config.hidden_size)
        self.embed_layer_norm = nn.LayerNorm(config.hidden_size, eps=config.layer_norm_eps)
        self.embed_dropout = nn.Dropout(config.hidden_dropout_prob)
        # position_ids (1, len position emb) is a constant, register to buffer
        position_ids = torch.arange(config.max_position_embeddings).unsqueeze(0)
        self.register_buffer("position_ids", position_ids)

        # bert encoder
        self.bert_layers = nn.ModuleList(
            [BertLayer(config) for _ in range(config.num_hidden_layers)]
        )

        # for [CLS] token
        self.pooler_dense = nn.Linear(config.hidden_size, config.hidden_size)
        self.pooler_af = nn.Tanh()

        self.init_weights()

    def embed(self, input_ids, token_type_ids=None):
        input_shape = input_ids.size()
        seq_length = input_shape[1]

        # Get word embedding from self.word_embedding into input_embeds.
        inputs_embeds = None
        inputs_embeds = self.word_embedding(input_ids) # shape: [batch_size, seq_length, hidden_size]

        # Get position index and position embedding from self.pos_embedding into pos_embeds.
        pos_ids = self.position_ids[:, :seq_length] # shape: [1, seq_length]
        pos_ids = pos_ids.expand(input_shape)       # shape: [batch_size, seq_length]

        pos_embeds = None
        pos_embeds = self.pos_embedding(pos_ids)    # shape: [batch_size, seq_length, hidden_size]

<<<<<<< HEAD
        # Get token type ids, since we are not considering token type,
        tk_type_ids = torch.zeros(input_shape, dtype=torch.long, device=input_ids.device)
        tk_type_embeds = self.tk_type_embedding(tk_type_ids)
=======
        # If no token_type_ids are given, keep using zeros placeholder
        if token_type_ids is None:
            token_type_ids = torch.zeros(input_shape, dtype=torch.long, device=input_ids.device)
        tk_type_embeds = self.tk_type_embedding(token_type_ids)
>>>>>>> 365f88f3

        # Add three embeddings together; then apply embed_layer_norm and dropout and
        # return the hidden states.
        embeddings = inputs_embeds + pos_embeds + tk_type_embeds    # all three tensors have same shape: [batch_size, seq_length, hidden_size]
        embeddings = self.embed_layer_norm(embeddings)
        embeddings = self.embed_dropout(embeddings)
        return embeddings

    def encode(self, hidden_states, attention_mask):
        """
        hidden_states: the output from the embedding layer [batch_size, seq_len, hidden_size]
        attention_mask: [batch_size, seq_len]
        """
        # get the extended attention mask for self attention
        # returns extended_attention_mask of [batch_size, 1, 1, seq_len]
        # non-padding tokens with 0 and padding tokens with a large negative number
        extended_attention_mask: torch.Tensor = get_extended_attention_mask(
            attention_mask, self.dtype
        )

        # pass the hidden states through the encoder layers
        for i, layer_module in enumerate(self.bert_layers):
            # feed the encoding from the last bert_layer to the next
            hidden_states = layer_module(hidden_states, extended_attention_mask)

        return hidden_states

    def forward(self, input_ids, attention_mask, token_type_ids=None):
        """
        input_ids: [batch_size, seq_len], seq_len is the max length of the batch
        attention_mask: same size as input_ids, 1 represents non-padding tokens, 0 represents padding tokens
        """
        # get the embedding for each input token
        embedding_output = self.embed(input_ids=input_ids, token_type_ids=token_type_ids)

        # feed to a transformer (a stack of BertLayers)
        sequence_output = self.encode(embedding_output, attention_mask=attention_mask)

        # get cls token hidden state
        first_tk = sequence_output[:, 0]
        first_tk = self.pooler_dense(first_tk)
        first_tk = self.pooler_af(first_tk)

        return {"last_hidden_state": sequence_output, "pooler_output": first_tk}<|MERGE_RESOLUTION|>--- conflicted
+++ resolved
@@ -71,7 +71,7 @@
         attention_mask: [bs, 1, 1, seq_len]
         output: [bs, seq_len, hidden_state]
         """
-        # first, we have to generate the key, value, query for each token for multi-head attention w/ transform (more details 	     inside the function)
+        # first, we have to generate the key, value, query for each token for multi-head attention w/ transform (more details inside the function)
         # of *_layers are of [bs, num_attention_heads, seq_len, attention_head_size]
         key_layer = self.transform(hidden_states, self.key)
         value_layer = self.transform(hidden_states, self.value)
@@ -171,6 +171,7 @@
     2. a stack of n bert layers (used in self.encode)
     3. a linear transformation layer for [CLS] token (used in self.forward, as given)
     """
+
     def __init__(self, config):
         super().__init__(config)
         self.config = config
@@ -204,6 +205,8 @@
 
         # Get word embedding from self.word_embedding into input_embeds.
         inputs_embeds = None
+        ### TODO
+        # raise NotImplementedError
         inputs_embeds = self.word_embedding(input_ids) # shape: [batch_size, seq_length, hidden_size]
 
         # Get position index and position embedding from self.pos_embedding into pos_embeds.
@@ -211,19 +214,17 @@
         pos_ids = pos_ids.expand(input_shape)       # shape: [batch_size, seq_length]
 
         pos_embeds = None
+        ### TODO
+        # raise NotImplementedError
         pos_embeds = self.pos_embedding(pos_ids)    # shape: [batch_size, seq_length, hidden_size]
 
-<<<<<<< HEAD
-        # Get token type ids, since we are not considering token type,
-        tk_type_ids = torch.zeros(input_shape, dtype=torch.long, device=input_ids.device)
-        tk_type_embeds = self.tk_type_embedding(tk_type_ids)
-=======
         # If no token_type_ids are given, keep using zeros placeholder
         if token_type_ids is None:
             token_type_ids = torch.zeros(input_shape, dtype=torch.long, device=input_ids.device)
         tk_type_embeds = self.tk_type_embedding(token_type_ids)
->>>>>>> 365f88f3
-
+
+        ### TODO
+        # raise NotImplementedError
         # Add three embeddings together; then apply embed_layer_norm and dropout and
         # return the hidden states.
         embeddings = inputs_embeds + pos_embeds + tk_type_embeds    # all three tensors have same shape: [batch_size, seq_length, hidden_size]
