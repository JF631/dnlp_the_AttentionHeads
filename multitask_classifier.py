import argparse
import os
from pprint import pformat
import random
import re
import sys
import time
from types import SimpleNamespace

import numpy as np
import torch
import torch.nn.functional as F
from torch import nn
from torch.utils.data import DataLoader
from tqdm import tqdm

from bert import BertModel
from datasets import (
    SentenceClassificationDataset,
    SentencePairDataset,
    load_multitask_data,
)
from evaluation import model_eval_multitask, test_model_multitask
from optimizer import AdamW

TQDM_DISABLE = False


# fix the random seed
def seed_everything(seed=11711):
    random.seed(seed)
    np.random.seed(seed)
    torch.manual_seed(seed)
    torch.cuda.manual_seed(seed)
    torch.cuda.manual_seed_all(seed)
    torch.backends.cudnn.benchmark = False
    torch.backends.cudnn.deterministic = True


BERT_HIDDEN_SIZE = 768
N_SENTIMENT_CLASSES = 5


class MultitaskBERT(nn.Module):
    """
    This module should use BERT for these tasks:

    - Sentiment classification (predict_sentiment)
    - Paraphrase detection (predict_paraphrase)
    - Semantic Textual Similarity (predict_similarity)
    (- Paraphrase type detection (predict_paraphrase_types))
    """

    def __init__(self, config):
        super(MultitaskBERT, self).__init__()

        # You will want to add layers here to perform the downstream tasks.
        # Pretrain mode does not require updating bert parameters.
        self.bert = BertModel.from_pretrained(
            "bert-base-uncased", local_files_only=config.local_files_only
        )
        for param in self.bert.parameters():
            if config.option == "pretrain":
                param.requires_grad = False
            elif config.option == "finetune":
                param.requires_grad = True

<<<<<<< HEAD
        self.dropout = nn.Dropout(config.hidden_dropout_prob)

        # Input is 2 * 768 (two sentance embeddings), output is 1 since it is single 0/1 (yes/no)
        self.paraphrase_classifier = nn.Linear(2 * BERT_HIDDEN_SIZE, 1)
=======
        # Sentiment classification layer
        # This layer will be used for the SST dataset.
        self.sentiment_classifier = nn.Sequential(
            nn.Dropout(config.hidden_dropout_prob),
            nn.Linear(config.hidden_size, N_SENTIMENT_CLASSES)
        )

>>>>>>> a972c036

    def forward(self, input_ids, attention_mask):
        """Takes a batch of sentences and produces embeddings for them."""

        # The final BERT embedding is the hidden state of [CLS] token (the first token).
        # See BertModel.forward() for more details.
        # Here, you can start by just returning the embeddings straight from BERT.
        # When thinking of improvements, you can later try modifying this
        # (e.g., by adding other layers).
        bert_output = self.bert(input_ids, attention_mask)
        return bert_output['pooler_output']

    def predict_sentiment(self, input_ids, attention_mask):
        """
        Given a batch of sentences, outputs logits for classifying sentiment.
        There are 5 sentiment classes:
        (0 - negative, 1- somewhat negative, 2- neutral, 3- somewhat positive, 4- positive)
        Thus, your output should contain 5 logits for each sentence.
        Dataset: SST
        """
        cls_embedding = self.forward(input_ids, attention_mask)
        logits = self.sentiment_classifier(cls_embedding)
        return logits

    def predict_paraphrase(self, input_ids_1, attention_mask_1, input_ids_2, attention_mask_2):
        """
        Given a batch of pairs of sentences, outputs a single logit for predicting whether they are paraphrases.
        Note that your output should be unnormalized (a logit); it will be passed to the sigmoid function
        during evaluation, and handled as a logit by the appropriate loss function.
        Dataset: Quora
        """
        # Embeddings for each sentences
        emb1 = self.forward(input_ids_1, attention_mask_1)
        emb2 = self.forward(input_ids_2, attention_mask_2)

        # Combine embeddings
        combined_emb = torch.cat((emb1, emb2), dim=1)

        # Apply dropout
        dropped_emb = self.dropout(combined_emb)

        # Make prediction
        logits = self.paraphrase_classifier(dropped_emb)

        return logits.squeeze(-1)


    def predict_similarity(self, input_ids_1, attention_mask_1, input_ids_2, attention_mask_2):
        """
        Given a batch of pairs of sentences, outputs a single logit corresponding to how similar they are.
        Since the similarity label is a number in the interval [0,5], your output should be normalized to the interval [0,5];
        it will be handled as a logit by the appropriate loss function.
        Dataset: STS
        """
        ### TODO
        raise NotImplementedError

    def predict_paraphrase_types(
        self, input_ids_1, attention_mask_1, input_ids_2, attention_mask_2
    ):
        """
        Given a batch of pairs of sentences, outputs logits for detecting the paraphrase types.
        There are 7 different types of paraphrases.
        Thus, your output should contain 7 unnormalized logits for each sentence. It will be passed to the sigmoid function
        during evaluation, and handled as a logit by the appropriate loss function.
        Dataset: ETPC
        """
        ### TODO
        raise NotImplementedError


def save_model(model, optimizer, args, config, filepath):
    save_info = {
        "model": model.state_dict(),
        "optim": optimizer.state_dict(),
        "args": args,
        "model_config": config,
        "system_rng": random.getstate(),
        "numpy_rng": np.random.get_state(),
        "torch_rng": torch.random.get_rng_state(),
    }

    torch.save(save_info, filepath)
    print(f"Saving the model to {filepath}.")


# TODO Currently only trains on SST dataset!
def train_multitask(args):
    device = torch.device("cuda") if args.use_gpu else torch.device("cpu")
    # Load data
    # Create the data and its corresponding datasets and dataloader:
    sst_train_data, _, quora_train_data, sts_train_data, etpc_train_data = load_multitask_data(
        args.sst_train, args.quora_train, args.sts_train, args.etpc_train, split="train"
    )
    sst_dev_data, _, quora_dev_data, sts_dev_data, etpc_dev_data = load_multitask_data(
        args.sst_dev, args.quora_dev, args.sts_dev, args.etpc_dev, split="train"
    )

    sst_train_dataloader = None
    sst_dev_dataloader = None
    quora_train_dataloader = None
    quora_dev_dataloader = None
    sts_train_dataloader = None
    sts_dev_dataloader = None
    etpc_train_dataloader = None
    etpc_dev_dataloader = None

    # SST dataset
    if args.task == "sst" or args.task == "multitask":
        sst_train_data = SentenceClassificationDataset(sst_train_data, args)
        sst_dev_data = SentenceClassificationDataset(sst_dev_data, args)

        sst_train_dataloader = DataLoader(
            sst_train_data,
            shuffle=True,
            batch_size=args.batch_size,
            collate_fn=sst_train_data.collate_fn,
        )
        sst_dev_dataloader = DataLoader(
            sst_dev_data,
            shuffle=False,
            batch_size=args.batch_size,
            collate_fn=sst_dev_data.collate_fn,
        )

    ### TODO
    #   Load data for the other datasets
    # If you are doing the paraphrase type detection with the minBERT model as well, make sure
    # to transform the the data labels into binaries (as required in the bart_detection.py script)

    # QQP dataset
    if args.task == "qqp" or args.task == "multitask":
        quora_train_data = SentencePairDataset(quora_train_data, args)
        quora_dev_data = SentencePairDataset(quora_dev_data, args)

        quora_train_dataloader = DataLoader(
            quora_train_data,
            shuffle=True,
            batch_size=args.batch_size,
            collate_fn=quora_train_data.collate_fn
        )

        quora_dev_dataloader = DataLoader(
            quora_dev_data,
            shuffle=False,
            batch_size=args.batch_size, 
            collate_fn=quora_dev_data.collate_fn
        )

    # Init model
    config = {
        "hidden_dropout_prob": args.hidden_dropout_prob,
        "hidden_size": BERT_HIDDEN_SIZE,
        "data_dir": ".",
        "option": args.option,
        "local_files_only": args.local_files_only,
    }

    config = SimpleNamespace(**config)

    separator = "-" * 30
    print(separator)
    print("    BERT Model Configuration")
    print(separator)
    print(pformat({k: v for k, v in vars(args).items() if "csv" not in str(v)}))
    print(separator)

    model = MultitaskBERT(config)
    model = model.to(device)

    lr = args.lr
    optimizer = AdamW(model.parameters(), lr=lr)
    best_dev_acc = float("-inf")

    # Run for the specified number of epochs
    for epoch in range(args.epochs):
        model.train()
        train_loss = 0
        num_batches = 0

        if args.task == "sst" or args.task == "multitask":
            # Train the model on the sst dataset.

            for batch in tqdm(
                sst_train_dataloader, desc=f"train-{epoch+1:02}", disable=TQDM_DISABLE
            ):
                b_ids, b_mask, b_labels = (
                    batch["token_ids"],
                    batch["attention_mask"],
                    batch["labels"],
                )

                b_ids = b_ids.to(device)
                b_mask = b_mask.to(device)
                b_labels = b_labels.to(device)

                optimizer.zero_grad()
                logits = model.predict_sentiment(b_ids, b_mask)
                loss = F.cross_entropy(logits, b_labels.view(-1))
                loss.backward()
                optimizer.step()

                train_loss += loss.item()
                num_batches += 1

        if args.task == "sts" or args.task == "multitask":
            # Trains the model on the sts dataset
            ### TODO
            raise NotImplementedError

        if args.task == "qqp" or args.task == "multitask":
            # Trains the model on the qqp dataset
            for batch in tqdm(quora_train_dataloader, desc=f"train-{epoch+1:02}", disable=TQDM_DISABLE):
                # Move batch to device
                b_ids1, b_mask1,    \
                b_ids2, b_mask2,    \
                b_labels = (
                    batch['token_ids_1'].to(device), batch['attention_mask_1'].to(device),
                    batch['token_ids_2'].to(device), batch['attention_mask_2'].to(device), 
                    batch['labels'].to(device)
                )

                optimizer.zero_grad()
                logits = model.predict_paraphrase(b_ids1, b_mask1, b_ids2, b_mask2)
                
                loss = F.binary_cross_entropy_with_logits(logits, b_labels.float().view(-1))
                loss.backward()
                optimizer.step()

                train_loss += loss.item()
                num_batches += 1

        if args.task == "etpc" or args.task == "multitask":
            # Trains the model on the etpc dataset
            ### TODO
            raise NotImplementedError

        train_loss = train_loss / num_batches

        quora_train_acc, _, _, sst_train_acc, _, _, sts_train_corr, _, _, etpc_train_acc, _, _ = (
            model_eval_multitask(
                sst_train_dataloader,
                quora_train_dataloader,
                sts_train_dataloader,
                etpc_train_dataloader,
                model=model,
                device=device,
                task=args.task,
            )
        )

        quora_dev_acc, _, _, sst_dev_acc, _, _, sts_dev_corr, _, _, etpc_dev_acc, _, _ = (
            model_eval_multitask(
                sst_dev_dataloader,
                quora_dev_dataloader,
                sts_dev_dataloader,
                etpc_dev_dataloader,
                model=model,
                device=device,
                task=args.task,
            )
        )

        train_acc, dev_acc = {
            "sst": (sst_train_acc, sst_dev_acc),
            "sts": (sts_train_corr, sts_dev_corr),
            "qqp": (quora_train_acc, quora_dev_acc),
            "etpc": (etpc_train_acc, etpc_dev_acc),
            "multitask": (0, 0),  # TODO
        }[args.task]

        print(
            f"Epoch {epoch+1:02} ({args.task}): train loss :: {train_loss:.3f}, train :: {train_acc:.3f}, dev :: {dev_acc:.3f}"
        )

        if dev_acc > best_dev_acc:
            best_dev_acc = dev_acc
            save_model(model, optimizer, args, config, args.filepath)


def test_model(args):
    with torch.no_grad():
        device = torch.device("cuda") if args.use_gpu else torch.device("cpu")
        saved = torch.load(args.filepath)
        config = saved["model_config"]

        model = MultitaskBERT(config)
        model.load_state_dict(saved["model"])
        model = model.to(device)
        print(f"Loaded model to test from {args.filepath}")

        return test_model_multitask(args, model, device)


def get_args():
    parser = argparse.ArgumentParser()

    # Training task
    parser.add_argument(
        "--task",
        type=str,
        help='choose between "sst","sts","qqp","etpc","multitask" to train for different tasks ',
        choices=("sst", "sts", "qqp", "etpc", "multitask"),
        default="sst",
    )

    # Model configuration
    parser.add_argument("--seed", type=int, default=11711)
    parser.add_argument("--epochs", type=int, default=10)
    parser.add_argument(
        "--option",
        type=str,
        help="pretrain: the BERT parameters are frozen; finetune: BERT parameters are updated",
        choices=("pretrain", "finetune"),
        default="pretrain",
    )
    parser.add_argument("--use_gpu", action="store_true")

    args, _ = parser.parse_known_args()

    # Dataset paths
    parser.add_argument("--sst_train", type=str, default="data/sst-sentiment-train.csv")
    parser.add_argument("--sst_dev", type=str, default="data/sst-sentiment-dev.csv")
    parser.add_argument("--sst_test", type=str, default="data/sst-sentiment-test-student.csv")

    parser.add_argument("--quora_train", type=str, default="data/quora-paraphrase-train.csv")
    parser.add_argument("--quora_dev", type=str, default="data/quora-paraphrase-dev.csv")
    parser.add_argument("--quora_test", type=str, default="data/quora-paraphrase-test-student.csv")

    parser.add_argument("--sts_train", type=str, default="data/sts-similarity-train.csv")
    parser.add_argument("--sts_dev", type=str, default="data/sts-similarity-dev.csv")
    parser.add_argument("--sts_test", type=str, default="data/sts-similarity-test-student.csv")

    # TODO
    # You should split the train data into a train and dev set first and change the
    # default path of the --etpc_dev argument to your dev set.
    parser.add_argument("--etpc_train", type=str, default="data/etpc-paraphrase-train.csv")

    # TODO: THIS IS A SILLY BYPASS TO DO MY QQP TASK!
    #parser.add_argument("--etpc_dev", type=str, default="data/etpc-paraphrase-dev.csv")
    parser.add_argument("--etpc_dev", type=str, default="data/etpc-paraphrase-train.csv")

    parser.add_argument(
        "--etpc_test", type=str, default="data/etpc-paraphrase-detection-test-student.csv"
    )

    # Output paths
    parser.add_argument(
        "--sst_dev_out",
        type=str,
        default=(
            "predictions/bert/sst-sentiment-dev-output.csv"
            if not args.task == "multitask"
            else "predictions/bert/multitask/sst-sentiment-dev-output.csv"
        ),
    )
    parser.add_argument(
        "--sst_test_out",
        type=str,
        default=(
            "predictions/bert/sst-sentiment-test-output.csv"
            if not args.task == "multitask"
            else "predictions/bert/multitask/sst-sentiment-test-output.csv"
        ),
    )

    parser.add_argument(
        "--quora_dev_out",
        type=str,
        default=(
            "predictions/bert/quora-paraphrase-dev-output.csv"
            if not args.task == "multitask"
            else "predictions/bert/multitask/quora-paraphrase-dev-output.csv"
        ),
    )
    parser.add_argument(
        "--quora_test_out",
        type=str,
        default=(
            "predictions/bert/quora-paraphrase-test-output.csv"
            if not args.task == "multitask"
            else "predictions/bert/multitask/quora-paraphrase-test-output.csv"
        ),
    )

    parser.add_argument(
        "--sts_dev_out",
        type=str,
        default=(
            "predictions/bert/sts-similarity-dev-output.csv"
            if not args.task == "multitask"
            else "predictions/bert/multitask/sts-similarity-dev-output.csv"
        ),
    )
    parser.add_argument(
        "--sts_test_out",
        type=str,
        default=(
            "predictions/bert/sts-similarity-test-output.csv"
            if not args.task == "multitask"
            else "predictions/bert/multitask/sts-similarity-test-output.csv"
        ),
    )

    parser.add_argument(
        "--etpc_dev_out",
        type=str,
        default=(
            "predictions/bert/etpc-paraphrase-detection-dev-output.csv"
            if not args.task == "multitask"
            else "predictions/bert/multitask/etpc-paraphrase-detection-dev-output.csv"
        ),
    )
    parser.add_argument(
        "--etpc_test_out",
        type=str,
        default=(
            "predictions/bert/etpc-paraphrase-detection-test-output.csv"
            if not args.task == "multitask"
            else "predictions/bert/multitask/etpc-paraphrase-detection-test-output.csv"
        ),
    )

    # Hyperparameters
    parser.add_argument("--batch_size", help="sst: 64 can fit a 12GB GPU", type=int, default=64)
    parser.add_argument("--hidden_dropout_prob", type=float, default=0.3)
    parser.add_argument(
        "--lr",
        type=float,
        help="learning rate, default lr for 'pretrain': 1e-3, 'finetune': 1e-5",
        default=1e-3 if args.option == "pretrain" else 1e-5,
    )
    parser.add_argument("--local_files_only", action="store_true")

    args = parser.parse_args()
    return args


if __name__ == "__main__":
    args = get_args()
    args.filepath = f"models/{args.option}-{args.epochs}-{args.lr}-{args.task}.pt"  # save path
    seed_everything(args.seed)  # fix the seed for reproducibility
    train_multitask(args)
    test_model(args)<|MERGE_RESOLUTION|>--- conflicted
+++ resolved
@@ -65,20 +65,15 @@
             elif config.option == "finetune":
                 param.requires_grad = True
 
-<<<<<<< HEAD
+        # General dropout layer using hidden_dropout_prob
         self.dropout = nn.Dropout(config.hidden_dropout_prob)
+
+        # Sentiment classification layer
+        # This layer will be used for the SST dataset.
+        self.sentiment_classifier = nn.Linear(config.hidden_size, N_SENTIMENT_CLASSES)
 
         # Input is 2 * 768 (two sentance embeddings), output is 1 since it is single 0/1 (yes/no)
         self.paraphrase_classifier = nn.Linear(2 * BERT_HIDDEN_SIZE, 1)
-=======
-        # Sentiment classification layer
-        # This layer will be used for the SST dataset.
-        self.sentiment_classifier = nn.Sequential(
-            nn.Dropout(config.hidden_dropout_prob),
-            nn.Linear(config.hidden_size, N_SENTIMENT_CLASSES)
-        )
-
->>>>>>> a972c036
 
     def forward(self, input_ids, attention_mask):
         """Takes a batch of sentences and produces embeddings for them."""
@@ -100,7 +95,11 @@
         Dataset: SST
         """
         cls_embedding = self.forward(input_ids, attention_mask)
-        logits = self.sentiment_classifier(cls_embedding)
+
+        logits_after_dropout = self.dropout(cls_embedding)
+
+        logits = self.sentiment_classifier(logits_after_dropout)
+
         return logits
 
     def predict_paraphrase(self, input_ids_1, attention_mask_1, input_ids_2, attention_mask_2):
@@ -416,10 +415,7 @@
     # You should split the train data into a train and dev set first and change the
     # default path of the --etpc_dev argument to your dev set.
     parser.add_argument("--etpc_train", type=str, default="data/etpc-paraphrase-train.csv")
-
-    # TODO: THIS IS A SILLY BYPASS TO DO MY QQP TASK!
-    #parser.add_argument("--etpc_dev", type=str, default="data/etpc-paraphrase-dev.csv")
-    parser.add_argument("--etpc_dev", type=str, default="data/etpc-paraphrase-train.csv")
+    parser.add_argument("--etpc_dev", type=str, default="data/etpc-paraphrase-dev.csv")
 
     parser.add_argument(
         "--etpc_test", type=str, default="data/etpc-paraphrase-detection-test-student.csv"
