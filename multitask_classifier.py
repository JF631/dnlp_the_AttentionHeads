import argparse
import os
from pprint import pformat
import random
import re
import sys
import time
from types import SimpleNamespace

import numpy as np
import torch
import torch.nn.functional as F
from torch import nn
from torch.utils.data import DataLoader
from tqdm import tqdm

from bert import BertModel
from datasets import (
    SentenceClassificationDataset,
    SentencePairDataset,
    load_multitask_data,
)
from evaluation import model_eval_multitask, test_model_multitask
from optimizer import AdamW

import nlpaug.augmenter.word as naw
import nltk
import os

from transformers import MarianMTModel, MarianTokenizer
import json

# NLTK setup
NLTK_DIR = os.path.join(os.path.dirname(__file__), "nltk_data")
nltk.data.path.insert(0, NLTK_DIR)

# Backtranslation models
EN_TO_FR = "Helsinki-NLP/opus-mt-en-fr"
FR_TO_EN = "Helsinki-NLP/opus-mt-fr-en"

TQDM_DISABLE = False


# fix the random seed
def seed_everything(seed=11711):
    random.seed(seed)
    np.random.seed(seed)
    torch.manual_seed(seed)
    torch.cuda.manual_seed(seed)
    torch.cuda.manual_seed_all(seed)
    torch.backends.cudnn.benchmark = False
    torch.backends.cudnn.deterministic = True


BERT_HIDDEN_SIZE = 768
N_SENTIMENT_CLASSES = 5

def rdrop_symmetric_kl_with_logits(logits1, logits2, eps=1e-6):
    """
    Symmetric KL between Bernoulli distributions parameterized by logits1/logits2
    """
    # Logits -> probablilities
    p1 = torch.sigmoid(logits1).clamp(eps, 1 - eps)
    p2 = torch.sigmoid(logits2).clamp(eps, 1 - eps)

    # Closed form KL for Bernoulli, no softmax since binary
    kl1 = p1 * torch.log(p1 / p2) + (1 - p1) * torch.log((1 - p1) / (1 - p2))
    kl2 = p2 * torch.log(p2 / p1) + (1 - p2) * torch.log((1 - p2) / (1 - p1))

    return 0.5 * (kl1 + kl2).mean() # symmetric

class MultitaskBERT(nn.Module):
    """
    This module should use BERT for these tasks:

    - Sentiment classification (predict_sentiment)
    - Paraphrase detection (predict_paraphrase)
    - Semantic Textual Similarity (predict_similarity)
    (- Paraphrase type detection (predict_paraphrase_types))
    """

    def __init__(self, config):
        super(MultitaskBERT, self).__init__()

        # You will want to add layers here to perform the downstream tasks.
        # Pretrain mode does not require updating bert parameters.
        self.bert = BertModel.from_pretrained(
            "bert-base-uncased", local_files_only=config.local_files_only
        )
        for param in self.bert.parameters():
            if config.option == "pretrain":
                param.requires_grad = False
            elif config.option == "finetune":
                param.requires_grad = True

        # General dropout layer using hidden_dropout_prob
        self.dropout = nn.Dropout(config.hidden_dropout_prob)

        # Sentiment classification layer
        # This layer will be used for the SST dataset.
        self.sentiment_classifier = nn.Linear(config.hidden_size, N_SENTIMENT_CLASSES)
        # Attention pooling for sentiment
        self.sentiment_attention = nn.Linear(config.hidden_size, 1)

        self.sts_regressor = nn.Linear(self.bert.config.hidden_size * 2, 1)

        # Input is 768 (embedding for both sentences), output is 1 since it is single 0/1 (yes/no)
        self.paraphrase_classifier = nn.Linear(BERT_HIDDEN_SIZE, 1)

<<<<<<< HEAD
    def forward(self, input_ids, attention_mask, return_all_tokens=False):
        """
        Takes a batch of sentences and produces embeddings for them.
        If return_all_tokens=True, returns all token embeddings (batch_size, seq_len, hidden_size).
        Else, returns pooler_output (batch_size, hidden_size).
        """
=======
    def forward(self, input_ids, attention_mask, token_type_ids=None):
        """Takes a batch of sentences and produces embeddings for them."""
>>>>>>> b4b90696

        # The final BERT embedding is the hidden state of [CLS] token (the first token).
        # See BertModel.forward() for more details.
        # Here, you can start by just returning the embeddings straight from BERT.
        # When thinking of improvements, you can later try modifying this
        # (e.g., by adding other layers).
<<<<<<< HEAD
        bert_output = self.bert(input_ids, attention_mask)
        if return_all_tokens:
            return bert_output['last_hidden_state']
=======
        bert_output = self.bert(input_ids, attention_mask, token_type_ids)
>>>>>>> b4b90696
        return bert_output['pooler_output']

    def predict_sentiment(self, input_ids, attention_mask):
        """
        Given a batch of sentences, outputs logits for classifying sentiment.
        There are 5 sentiment classes:
        (0 - negative, 1- somewhat negative, 2- neutral, 3- somewhat positive, 4- positive)
        Thus, your output should contain 5 logits for each sentence.
        Dataset: SST

        Different Pooling methods: 'cls', 'mean', 'max', 'attention'
        """

        pooling = args.sst_pooling  # "cls" (default), "mean", "max", "attention"

        if pooling == "cls":
            cls_embedding = self.forward(input_ids, attention_mask)
            pooled_embedding = self.dropout(cls_embedding)
        elif pooling == "mean":
            token_embeddings = self.forward(input_ids, attention_mask, return_all_tokens=True)  
            masked_token_embeddings = token_embeddings * attention_mask.unsqueeze(-1)  
            sum_embeddings = masked_token_embeddings.sum(dim=1)  
            lengths = attention_mask.sum(dim=1).unsqueeze(-1)  
            mean_embedding = sum_embeddings / lengths.clamp(min=1e-9)  
            pooled_embedding = self.dropout(mean_embedding)
        elif pooling == "max":
            token_embeddings = self.forward(input_ids, attention_mask, return_all_tokens=True)  
            masked_token_embeddings = token_embeddings.masked_fill(attention_mask.unsqueeze(-1) == 0, float('-inf'))  
            max_embedding, _ = masked_token_embeddings.max(dim=1)  
            pooled_embedding = self.dropout(max_embedding)
        elif pooling == "attention":
            token_embeddings = self.forward(input_ids, attention_mask, return_all_tokens=True)  
            attn_scores = self.sentiment_attention(token_embeddings) 
            attn_scores = attn_scores.masked_fill(attention_mask.unsqueeze(-1) == 0, float('-inf'))
            attn_weights = torch.softmax(attn_scores, dim=1) 
            pooled_embedding = (token_embeddings * attn_weights).sum(dim=1) 
            pooled_embedding = self.dropout(pooled_embedding)
        else:
            raise ValueError(f"Unknown pooling method: {pooling}")

        logits = self.sentiment_classifier(self.dropout(pooled_embedding))  
        return logits

    def predict_paraphrase(self, input_ids, attention_mask, token_type_ids):
        """
        Given a batch of pairs of sentences, outputs a single logit for predicting whether they are paraphrases.
        Note that your output should be unnormalized (a logit); it will be passed to the sigmoid function
        during evaluation, and handled as a logit by the appropriate loss function.
        Dataset: Quora
        """

        # Embedding for combined sentences sperated by [SEP}
        emb = self.forward(input_ids, attention_mask, token_type_ids)

        # Apply dropout
        dropped_emb = self.dropout(emb)

        # Make prediction
        logits = self.paraphrase_classifier(dropped_emb)

        return logits.squeeze(-1)

    def predict_similarity(self, input_ids_1, attention_mask_1, input_ids_2, attention_mask_2):
        """
        Given a batch of pairs of sentences, outputs a single logit corresponding to how similar they are.
        Since the similarity label is a number in the interval [0,5], your output should be normalized to the interval [0,5];
        it will be handled as a logit by the appropriate loss function.
        Dataset: STS
        """
        cls_1 = self.forward(input_ids_1, attention_mask_1)  # ?
        cls_2 = self.forward(input_ids_2, attention_mask_2)  # ?
        combined = torch.cat([cls_1, cls_2], dim=1)  # ?
        combined = self.dropout(combined)  # ?
        similarity = self.sts_regressor(combined)  # ?
        similarity = torch.sigmoid(similarity) * 5  # normalize to [0, 5] ?
        return similarity.view(-1)  # ?


def predict_paraphrase_types(
            self, input_ids_1, attention_mask_1, input_ids_2, attention_mask_2
    ):
        """
        Given a batch of pairs of sentences, outputs logits for detecting the paraphrase types.
        There are 7 different types of paraphrases.
        Thus, your output should contain 7 unnormalized logits for each sentence. It will be passed to the sigmoid function
        during evaluation, and handled as a logit by the appropriate loss function.
        Dataset: ETPC
        """
        ### TODO
        raise NotImplementedError


def save_model(model, optimizer, args, config, filepath):
    save_info = {
        "model": model.state_dict(),
        "optim": optimizer.state_dict(),
        "args": args,
        "model_config": config,
        "system_rng": random.getstate(),
        "numpy_rng": np.random.get_state(),
        "torch_rng": torch.random.get_rng_state(),
    }

    torch.save(save_info, filepath)
    print(f"Saving the model to {filepath}.")


# -------------------------
# Data Augmentation (for SST)
# -------------------------

def synonym_augment(data, aug_p=0.5):
    aug = naw.SynonymAug(aug_src="wordnet", aug_p=aug_p)
    augmented = []
    for sent, label, sent_id in data:
        aug_sent = aug.augment(sent)
        if isinstance(aug_sent, list):
            aug_sent = " ".join(aug_sent)
        augmented.append((aug_sent, label, sent_id + "_aug"))
    return augmented


def back_translate(sentence, en_to_fr_model, en_to_fr_tokenizer, fr_to_en_model, fr_to_en_tokenizer, device, max_length=128):

    # EN -> FR
    inputs = en_to_fr_tokenizer(sentence, return_tensors="pt", padding=True, truncation=True).to(device)
    with torch.no_grad():
        translated = en_to_fr_model.generate(**inputs)
    fr_texts = en_to_fr_tokenizer.batch_decode(translated, skip_special_tokens=True)

    # FR -> EN
    inputs = fr_to_en_tokenizer(fr_texts, return_tensors="pt", padding=True, truncation=True).to(device)
    with torch.no_grad():
        back_translated = fr_to_en_model.generate(**inputs)
    en_texts = fr_to_en_tokenizer.batch_decode(back_translated, skip_special_tokens=True)

    return en_texts

# -------------------------

# TODO Currently only trains on SST dataset!
def train_multitask(args):
    device = torch.device("cuda") if args.use_gpu else torch.device("cpu")
    # Load data
    # Create the data and its corresponding datasets and dataloader:
    sst_train_data, _, quora_train_data, sts_train_data, etpc_train_data = load_multitask_data(
        args.sst_train, args.quora_train, args.sts_train, args.etpc_train, split="train"
    )
    sst_dev_data, _, quora_dev_data, sts_dev_data, etpc_dev_data = load_multitask_data(
        args.sst_dev, args.quora_dev, args.sts_dev, args.etpc_dev, split="train"
    )

    sst_train_dataloader = None
    sst_dev_dataloader = None
    quora_train_dataloader = None
    quora_dev_dataloader = None
    sts_train_dataloader = None
    sts_dev_dataloader = None
    etpc_train_dataloader = None
    etpc_dev_dataloader = None

    # SST dataset
    if args.task == "sst" or args.task == "multitask":

        augmentation = args.sst_augmentation # "none" (default), "synonym", "backtranslation"

        if augmentation == "synonym":
            print("Performing synonym augmentation on SST data...")
            sst_train_data += synonym_augment(sst_train_data)
            print(f"Total SST training data size after synonym augmentation: {len(sst_train_data)}")
        
        elif augmentation == "backtranslation":

            cache_file = "sst_backtranslated.json"

            if os.path.exists(cache_file):
                print(f"Loading cached back-translated data from {cache_file}")
                with open(cache_file, "r") as f:
                    augmented_data = json.load(f)
            else:
                print("Generating back-translated SST data...")
                en_to_fr_model_name = "Helsinki-NLP/opus-mt-en-fr"
                fr_to_en_model_name = "Helsinki-NLP/opus-mt-fr-en"

                en_to_fr_tokenizer = MarianTokenizer.from_pretrained(en_to_fr_model_name)
                en_to_fr_model = MarianMTModel.from_pretrained(en_to_fr_model_name).to(device)
                fr_to_en_tokenizer = MarianTokenizer.from_pretrained(fr_to_en_model_name)
                fr_to_en_model = MarianMTModel.from_pretrained(fr_to_en_model_name).to(device)

                augmented_data = []
                batch_size_bt = 16
                num_batches = (len(sst_train_data) + batch_size_bt - 1) // batch_size_bt
                print(f"Back-translating {len(sst_train_data)} sentences in {num_batches} batches of size {batch_size_bt}...")

                for i in tqdm(range(0, len(sst_train_data), batch_size_bt), total=num_batches):
                    batch = sst_train_data[i:i+batch_size_bt]
                    batch_texts = [sent for sent, _, _ in batch]
                    back_texts = back_translate(batch_texts,
                                                en_to_fr_model, en_to_fr_tokenizer,
                                                fr_to_en_model, fr_to_en_tokenizer,
                                                device)
                    for (orig, label, sent_id), bt_sent in zip(batch, back_texts):
                        augmented_data.append((bt_sent, label, sent_id + "_bt"))
                with open(cache_file, "w") as f:
                    json.dump(augmented_data, f)
                print(f"Cached {len(augmented_data)} augmented examples to {cache_file}")

            print(f"Generated {len(augmented_data)} back-translated examples for SST training data.")
            # Combine with original training data
            sst_train_data = sst_train_data + augmented_data
            print(f"Total SST training data size after back-translation: {len(sst_train_data)}")

        elif augmentation is None:
            print("No augmentation applied to SST data.")

        sst_train_data = SentenceClassificationDataset(sst_train_data, args)
        sst_dev_data = SentenceClassificationDataset(sst_dev_data, args)

        sst_train_dataloader = DataLoader(
            sst_train_data,
            shuffle=True,
            batch_size=args.batch_size,
            collate_fn=sst_train_data.collate_fn,
        )
        sst_dev_dataloader = DataLoader(
            sst_dev_data,
            shuffle=False,
            batch_size=args.batch_size,
            collate_fn=sst_dev_data.collate_fn,
        )

    ### TODO
    #   Load data for the other datasets
    # If you are doing the paraphrase type detection with the minBERT model as well, make sure
    # to transform the the data labels into binaries (as required in the bart_detection.py script)
    # STS dataset
    if args.task in ("sts", "multitask"):
        sts_train_data = SentencePairDataset(sts_train_data, args)
        sts_dev_data = SentencePairDataset(sts_dev_data, args)

        sts_train_dataloader = DataLoader(
            sts_train_data, shuffle=True, batch_size=args.batch_size, collate_fn=sts_train_data.collate_fn
        )
        sts_dev_dataloader = DataLoader(
            sts_dev_data, shuffle=False, batch_size=args.batch_size, collate_fn=sts_dev_data.collate_fn
        )
    # QQP dataset
    if args.task == "qqp" or args.task == "multitask":
        quora_train_data = SentencePairDataset(quora_train_data, args)
        quora_dev_data = SentencePairDataset(quora_dev_data, args)

        quora_train_dataloader = DataLoader(
            quora_train_data,
            shuffle=True,
            batch_size=args.batch_size,
            collate_fn=quora_train_data.collate_fn
        )

        quora_dev_dataloader = DataLoader(
            quora_dev_data,
            shuffle=False,
            batch_size=args.batch_size,
            collate_fn=quora_dev_data.collate_fn
        )

    # Early Stopping setup
    patience = 2
    patience_counter = 0

    # Init model
    config = {
        "hidden_dropout_prob": args.hidden_dropout_prob,
        "hidden_size": BERT_HIDDEN_SIZE,
        "data_dir": ".",
        "option": args.option,
        "local_files_only": args.local_files_only,
    }

    config = SimpleNamespace(**config)

    separator = "-" * 30
    print(separator)
    print("    BERT Model Configuration")
    print(separator)
    print(pformat({k: v for k, v in vars(args).items() if "csv" not in str(v)}))
    print(separator)

    model = MultitaskBERT(config)
    model = model.to(device)

    lr = args.lr
    optimizer = AdamW(model.parameters(), lr=lr, weight_decay=args.weight_decay)
    best_dev_acc = float("-inf")

    # Run for the specified number of epochs
    for epoch in range(args.epochs):
        model.train()
        train_loss = 0
        num_batches = 0

        if args.task == "sst" or args.task == "multitask":
            # Train the model on the sst dataset.

            for batch in tqdm(
                    sst_train_dataloader, desc=f"train-{epoch + 1:02}", disable=TQDM_DISABLE
            ):
                b_ids, b_mask, b_labels = (
                    batch["token_ids"],
                    batch["attention_mask"],
                    batch["labels"],
                )

                b_ids = b_ids.to(device)
                b_mask = b_mask.to(device)
                b_labels = b_labels.to(device)

                optimizer.zero_grad()
                logits = model.predict_sentiment(b_ids, b_mask)
                loss = F.cross_entropy(logits, b_labels.view(-1))
                loss.backward()
                optimizer.step()

                train_loss += loss.item()
                num_batches += 1

        if args.task == "sts" or args.task == "multitask":
            # Trains the model on the sts dataset
            for batch in tqdm(sts_train_dataloader, desc=f"train-{epoch + 1:02}-sts", disable=TQDM_DISABLE):
                input_ids_1, attention_mask_1 = batch["token_ids_1"].to(device), batch["attention_mask_1"].to(device)
                input_ids_2, attention_mask_2 = batch["token_ids_2"].to(device), batch["attention_mask_2"].to(device)
                labels = batch["labels"].to(device)

                optimizer.zero_grad()
                preds = model.predict_similarity(input_ids_1, attention_mask_1, input_ids_2, attention_mask_2)
                loss = F.mse_loss(preds, labels.float())  # Regression loss for STS similarity in range [0, 5]
                loss.backward()
                optimizer.step()

                train_loss += loss.item()
                num_batches += 1

        if args.task == "qqp" or args.task == "multitask":
            # Trains the model on the qqp dataset
            for batch in tqdm(quora_train_dataloader, desc=f"train-{epoch + 1:02}", disable=TQDM_DISABLE):
                # Move batch to device
                b_ids, b_mask, b_token_types, b_labels = (
                    batch["token_ids"].to(device),
                    batch["attention_mask"].to(device),
                    batch["token_type_ids"].to(device),
                    batch["labels"].to(device)
                )

                optimizer.zero_grad()

                # Normal forward
                logits1 = model.predict_paraphrase(b_ids, b_mask, b_token_types)
                bce1 = F.binary_cross_entropy_with_logits(logits1, b_labels.float().view(-1))

                if args.rdrop_alpha > 0.0:
                    # Second forward but with different drop mask
                    logits2 = model.predict_paraphrase(b_ids, b_mask, b_token_types)
                    bce2 = F.binary_cross_entropy_with_logits(logits2, b_labels.float().view(-1))
                    kl = rdrop_symmetric_kl_with_logits(logits1, logits2)

                    # Avg BCE + alpha * symm KL
                    loss = 0.5 * (bce1 + bce2) + args.rdrop_alpha * kl
                else: # Normal forward only if no alpha/=0 
                    loss = bce1

                loss.backward()

                # Gradient clipping
                torch.nn.utils.clip_grad_norm_(model.parameters(), args.grad_clip)

                optimizer.step()

                train_loss += loss.item()
                num_batches += 1

        if args.task == "etpc" or args.task == "multitask":
            # Trains the model on the etpc dataset
            ### TODO
            raise NotImplementedError

        train_loss = train_loss / num_batches

        quora_train_acc, quora_train_f1, _, _, sst_train_acc, _, _, sts_train_corr, _, _, etpc_train_acc, _, _ = (
            model_eval_multitask(
                sst_train_dataloader,
                quora_train_dataloader,
                sts_train_dataloader,
                etpc_train_dataloader,
                model=model,
                device=device,
                task=args.task,
            )
        )

        quora_dev_acc, quora_dev_f1, _, _, sst_dev_acc, _, _, sts_dev_corr, _, _, etpc_dev_acc, _, _ = (
            model_eval_multitask(
                sst_dev_dataloader,
                quora_dev_dataloader,
                sts_dev_dataloader,
                etpc_dev_dataloader,
                model=model,
                device=device,
                task=args.task,
            )
        )

        train_acc, dev_acc = {
            "sst": (sst_train_acc, sst_dev_acc),
            "sts": (sts_train_corr, sts_dev_corr),
            "qqp": (quora_train_acc, quora_dev_acc),
            "etpc": (etpc_train_acc, etpc_dev_acc),
            "multitask": (0, 0),  # TODO
        }[args.task]

        print(
            f"Epoch {epoch + 1:02} ({args.task}): train loss :: {train_loss:.3f}, train :: {train_acc:.3f}, dev :: {dev_acc:.3f}"
        )

        if dev_acc > best_dev_acc:
            best_dev_acc = dev_acc
            save_model(model, optimizer, args, config, args.filepath)
            patience_counter = 0
        else:
            patience_counter += 1
            print(f"Early stopping patience counter: {patience_counter}/{patience}")
            if patience_counter >= patience:
                print("##### Early stopping triggered. Ending Training. #####")
                break


def test_model(args):
    with torch.no_grad():
        device = torch.device("cuda") if args.use_gpu else torch.device("cpu")
        saved = torch.load(args.filepath)
        config = saved["model_config"]

        model = MultitaskBERT(config)
        model.load_state_dict(saved["model"])
        model = model.to(device)
        print(f"Loaded model to test from {args.filepath}")

        return test_model_multitask(args, model, device)


def get_args():
    parser = argparse.ArgumentParser()

    parser.add_argument("--weight_decay", type=float, default=0.0, help="AdamW weight decay")

    # QQP Arguments
    parser.add_argument("--rdrop_alpha", type=float, default=0.0, help="Coefficient for R-Drop KL term (0=off=default)")
    parser.add_argument("--grad_clip", type=float, default=1.0, help="Max grad norm for clipping") # TODO: could use this for all tasks, see when merging

    # Training task
    parser.add_argument(
        "--task",
        type=str,
        help='choose between "sst","sts","qqp","etpc","multitask" to train for different tasks ',
        choices=("sst", "sts", "qqp", "etpc", "multitask"),
        default="sst",
    )

    # Model configuration
    parser.add_argument("--seed", type=int, default=11711)
    parser.add_argument("--epochs", type=int, default=10)
    parser.add_argument(
        "--option",
        type=str,
        help="pretrain: the BERT parameters are frozen; finetune: BERT parameters are updated",
        choices=("pretrain", "finetune"),
        default="pretrain",
    )
    parser.add_argument("--use_gpu", action="store_true")

    args, _ = parser.parse_known_args()

    # Dataset paths
    parser.add_argument("--sst_train", type=str, default="data/sst-sentiment-train.csv")
    parser.add_argument("--sst_dev", type=str, default="data/sst-sentiment-dev.csv")
    parser.add_argument("--sst_test", type=str, default="data/sst-sentiment-test-student.csv")

    parser.add_argument("--quora_train", type=str, default="data/quora-paraphrase-train.csv")
    parser.add_argument("--quora_dev", type=str, default="data/quora-paraphrase-dev.csv")
    parser.add_argument("--quora_test", type=str, default="data/quora-paraphrase-test-student.csv")

    parser.add_argument("--sts_train", type=str, default="data/sts-similarity-train.csv")
    parser.add_argument("--sts_dev", type=str, default="data/sts-similarity-dev.csv")
    parser.add_argument("--sts_test", type=str, default="data/sts-similarity-test-student.csv")

    # TODO
    # You should split the train data into a train and dev set first and change the
    # default path of the --etpc_dev argument to your dev set.
    parser.add_argument("--etpc_train", type=str, default="data/etpc-paraphrase-train.csv")
    parser.add_argument("--etpc_dev", type=str, default="data/etpc-paraphrase-detection-test-student.csv")

    parser.add_argument(
        "--etpc_test", type=str, default="data/etpc-paraphrase-detection-test-student.csv"
    )

    # Output paths
    parser.add_argument(
        "--sst_dev_out",
        type=str,
        default=(
            "predictions/bert/sst-sentiment-dev-output.csv"
            if not args.task == "multitask"
            else "predictions/bert/multitask/sst-sentiment-dev-output.csv"
        ),
    )
    parser.add_argument(
        "--sst_test_out",
        type=str,
        default=(
            "predictions/bert/sst-sentiment-test-output.csv"
            if not args.task == "multitask"
            else "predictions/bert/multitask/sst-sentiment-test-output.csv"
        ),
    )

    parser.add_argument(
        "--quora_dev_out",
        type=str,
        default=(
            "predictions/bert/quora-paraphrase-dev-output.csv"
            if not args.task == "multitask"
            else "predictions/bert/multitask/quora-paraphrase-dev-output.csv"
        ),
    )
    parser.add_argument(
        "--quora_test_out",
        type=str,
        default=(
            "predictions/bert/quora-paraphrase-test-output.csv"
            if not args.task == "multitask"
            else "predictions/bert/multitask/quora-paraphrase-test-output.csv"
        ),
    )

    parser.add_argument(
        "--sts_dev_out",
        type=str,
        default=(
            "predictions/bert/sts-similarity-dev-output.csv"
            if not args.task == "multitask"
            else "predictions/bert/multitask/sts-similarity-dev-output.csv"
        ),
    )
    parser.add_argument(
        "--sts_test_out",
        type=str,
        default=(
            "predictions/bert/sts-similarity-test-output.csv"
            if not args.task == "multitask"
            else "predictions/bert/multitask/sts-similarity-test-output.csv"
        ),
    )

    parser.add_argument(
        "--etpc_dev_out",
        type=str,
        default=(
            "predictions/bert/etpc-paraphrase-detection-dev-output.csv"
            if not args.task == "multitask"
            else "predictions/bert/multitask/etpc-paraphrase-detection-dev-output.csv"
        ),
    )
    parser.add_argument(
        "--etpc_test_out",
        type=str,
        default=(
            "predictions/bert/etpc-paraphrase-detection-test-output.csv"
            if not args.task == "multitask"
            else "predictions/bert/multitask/etpc-paraphrase-detection-test-output.csv"
        ),
    )

    # Hyperparameters
    parser.add_argument("--batch_size", help="sst: 64 can fit a 12GB GPU", type=int, default=64)
    parser.add_argument("--hidden_dropout_prob", type=float, default=0.3)
    parser.add_argument(
        "--lr",
        type=float,
        help="learning rate, default lr for 'pretrain': 1e-3, 'finetune': 1e-5",
        default=1e-3 if args.option == "pretrain" else 1e-5,
    )
    parser.add_argument("--local_files_only", action="store_true")

    parser.add_argument(
        "--sst_pooling",
        type=str,
        choices=["cls", "mean", "max", "attention"],
        default="cls",
        help="Pooling method for sentiment classification",
    )

    parser.add_argument(
        "--sst_augmentation",
        type=str,
        choices=["synonym", "backtranslation", "none"],
        default="none",
        help="Data augmentation for sentiment classification",
    )

    args = parser.parse_args()
    return args


if __name__ == "__main__":
    args = get_args()
    args.filepath = f"models/{args.option}-{args.epochs}-{args.lr}-{args.task}.pt"  # save path
    seed_everything(args.seed)  # fix the seed for reproducibility
    train_multitask(args)
    test_model(args)<|MERGE_RESOLUTION|>--- conflicted
+++ resolved
@@ -107,30 +107,23 @@
         # Input is 768 (embedding for both sentences), output is 1 since it is single 0/1 (yes/no)
         self.paraphrase_classifier = nn.Linear(BERT_HIDDEN_SIZE, 1)
 
-<<<<<<< HEAD
-    def forward(self, input_ids, attention_mask, return_all_tokens=False):
+    def forward(self, input_ids, attention_mask, return_all_tokens=False, token_type_ids=None):
         """
         Takes a batch of sentences and produces embeddings for them.
         If return_all_tokens=True, returns all token embeddings (batch_size, seq_len, hidden_size).
         Else, returns pooler_output (batch_size, hidden_size).
         """
-=======
-    def forward(self, input_ids, attention_mask, token_type_ids=None):
-        """Takes a batch of sentences and produces embeddings for them."""
->>>>>>> b4b90696
 
         # The final BERT embedding is the hidden state of [CLS] token (the first token).
         # See BertModel.forward() for more details.
         # Here, you can start by just returning the embeddings straight from BERT.
         # When thinking of improvements, you can later try modifying this
         # (e.g., by adding other layers).
-<<<<<<< HEAD
-        bert_output = self.bert(input_ids, attention_mask)
+
+        bert_output = self.bert(input_ids, attention_mask, token_type_ids)
         if return_all_tokens:
             return bert_output['last_hidden_state']
-=======
-        bert_output = self.bert(input_ids, attention_mask, token_type_ids)
->>>>>>> b4b90696
+
         return bert_output['pooler_output']
 
     def predict_sentiment(self, input_ids, attention_mask):
@@ -183,7 +176,7 @@
         """
 
         # Embedding for combined sentences sperated by [SEP}
-        emb = self.forward(input_ids, attention_mask, token_type_ids)
+        emb = self.forward(input_ids, attention_mask, token_type_ids=token_type_ids)
 
         # Apply dropout
         dropped_emb = self.dropout(emb)
