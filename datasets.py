--- conflicted
+++ resolved
@@ -2,12 +2,19 @@
 
 """
 This module contains our Dataset classes and functions to load the 3 datasets we're using.
+
+You should only need to call load_multitask_data to get the training and dev examples
+to train your model.
 """
+
+
 import csv
+
 import torch
 from torch.utils.data import Dataset
 
 from tokenizer import BertTokenizer
+
 
 def preprocess_string(s):
     return " ".join(
@@ -19,6 +26,7 @@
         .split()
     )
 
+
 class SentenceClassificationDataset(Dataset):
     def __init__(self, dataset, args):
         self.dataset = dataset
@@ -115,9 +123,6 @@
         sent1 = [x[0] for x in data]
         sent2 = [x[1] for x in data]
         labels = [x[2] for x in data]
-        #if isinstance(labels, list) and 14 > min(map(len, labels)):
-        #    labels = [x + [0] * (14 - len(x)) for x in labels] # Fill not match tensors with 1 etpc
-
         sent_ids = [x[3] for x in data]
 
         encoding = self.tokenizer(sent1, sent2, return_tensors="pt", padding=True, truncation=True)
@@ -180,16 +185,10 @@
 
         encoding = self.tokenizer(sent1, sent2, return_tensors="pt", padding=True, truncation=True)
 
-<<<<<<< HEAD
-        token_ids2 = torch.LongTensor(encoding2["input_ids"])
-        attention_mask2 = torch.LongTensor(encoding2["attention_mask"])
-        token_type_ids2 = torch.LongTensor(encoding2["token_type_ids"])
-=======
         token_ids = torch.LongTensor(encoding["input_ids"])
         attention_mask = torch.LongTensor(encoding["attention_mask"])
         token_type_ids = torch.LongTensor(encoding["token_type_ids"])
 
->>>>>>> 365f88f3
         return (
             token_ids,
             token_type_ids,
@@ -211,7 +210,9 @@
             "attention_mask": attention_mask,
             "sent_ids": sent_ids,
         }
+
         return batched_data
+
 
 def load_multitask_data(sst_filename, quora_filename, sts_filename, etpc_filename, split="train"):
     sst_data = []
@@ -231,7 +232,9 @@
                 if label not in num_labels:
                     num_labels[label] = len(num_labels)
                 sst_data.append((sent, label, sent_id))
+
     print(f"Loaded {len(sst_data)} {split} examples from {sst_filename}")
+
     quora_data = []
     if split == "test":
         with open(quora_filename, "r", encoding="utf-8") as fp:
@@ -244,6 +247,7 @@
                         sent_id,
                     )
                 )
+
     else:
         with open(quora_filename, "r", encoding="utf-8") as fp:
             for record in csv.DictReader(fp, delimiter=","):
@@ -259,7 +263,9 @@
                     )
                 except:
                     pass
+
     print(f"Loaded {len(quora_data)} {split} examples from {quora_filename}")
+
     sts_data = []
     if split == "test":
         with open(sts_filename, "r", encoding="utf-8") as fp:
@@ -284,7 +290,9 @@
                         sent_id,
                     )
                 )
+
     print(f"Loaded {len(sts_data)} {split} examples from {sts_filename}")
+
     etpc_data = []
     if split == "test":
         with open(etpc_filename, "r", encoding="utf-8") as fp:
@@ -297,20 +305,23 @@
                         sent_id,
                     )
                 )
+
     else:
         with open(etpc_filename, "r", encoding="utf-8") as fp:
             for record in csv.DictReader(fp, delimiter=","):
                 try:
                     sent_id = record["id"].lower().strip()
                     etpc_data.append(
-                    (
-                        preprocess_string(record["sentence1"]),
-                        preprocess_string(record["sentence2"]),
-                        list(map(int, record["paraphrase_type_ids"].strip("][").split(", "))),
-                        sent_id,
+                        (
+                            preprocess_string(record["sentence1"]),
+                            preprocess_string(record["sentence2"]),
+                            list(map(int, record["paraphrase_types"].strip("][").split(", "))),
+                            sent_id,
                         )
                     )
                 except:
                     pass
+
     print(f"Loaded {len(etpc_data)} {split} examples from {etpc_filename}")
+
     return sst_data, num_labels, quora_data, sts_data, etpc_data